import os
import re
import time

import torch

from autokeras.constant import Constant
from autokeras.bayesian import edit_distance, BayesianOptimizer
from autokeras.generator import CnnGenerator
from autokeras.net_transformer import default_transform
<<<<<<< HEAD
from autokeras.utils import pickle_to_file, pickle_from_file
=======
from autokeras.utils import pickle_to_file, pickle_from_file, verbose_print
>>>>>>> 20a69e0c
from autokeras.model_trainer import ModelTrainer

import torch.multiprocessing as mp


class Searcher:
    """Base class of all searcher classes.

    This class is the base class of all searcher classes,
    every searcher class can override its search function
    to implements its strategy.

    Attributes:
        n_classes: Number of classes in the target classification task.
        input_shape: Arbitrary, although all dimensions in the input shaped must be fixed.
            Use the keyword argument `input_shape` (tuple of integers, does not include the batch axis)
            when using this layer as the first layer in a model.
        verbose: Verbosity mode.
        history: A list that stores the performance of model. Each element in it is a dictionary of 'model_id',
            'loss', and 'metric_value'.
        path: A string. The path to the directory for saving the searcher.
        model_count: An integer. the total number of neural networks in the current searcher.
        descriptors: A dictionary of all the neural network architectures searched.
        trainer_args: A dictionary. The params for the constructor of ModelTrainer.
        default_model_len: An integer. Number of convolutional layers in the initial architecture.
        default_model_width: An integer. The number of filters in each layer in the initial architecture.
        search_tree: The data structure for storing all the searched architectures in tree structure.
        training_queue: A list of the generated architectures to be trained.
        x_queue: A list of trained architectures not updated to the gpr.
        y_queue: A list of trained architecture performances not updated to the gpr.
        beta: A float. The beta in the UCB acquisition function.
        t_min: A float. The minimum temperature during simulated annealing.
    """

    def __init__(self, n_output_node, input_shape, path, metric, loss, verbose,
                 trainer_args=None,
                 default_model_len=Constant.MODEL_LEN,
                 default_model_width=Constant.MODEL_WIDTH,
                 beta=Constant.BETA,
                 kernel_lambda=Constant.KERNEL_LAMBDA,
                 t_min=None):
        """Initialize the BayesianSearcher.

        Args:
            n_output_node: An integer, the number of classes.
            input_shape: A tuple. e.g. (28, 28, 1).
            path: A string. The path to the directory to save the searcher.
            verbose: A boolean. Whether to output the intermediate information to stdout.
            trainer_args: A dictionary. The params for the constructor of ModelTrainer.
            default_model_len: An integer. Number of convolutional layers in the initial architecture.
            default_model_width: An integer. The number of filters in each layer in the initial architecture.
            beta: A float. The beta in the UCB acquisition function.
            kernel_lambda: A float. The balance factor in the neural network kernel.
            t_min: A float. The minimum temperature during simulated annealing.
        """
        if trainer_args is None:
            trainer_args = {}
        self.n_classes = n_output_node
        self.input_shape = input_shape
        self.verbose = verbose
        self.history = []
        self.metric = metric
        self.loss = loss
        self.path = path
        self.model_count = 0
        self.descriptors = []
        self.trainer_args = trainer_args
        self.default_model_len = default_model_len
        self.default_model_width = default_model_width
        if 'max_iter_num' not in self.trainer_args:
            self.trainer_args['max_iter_num'] = Constant.SEARCH_MAX_ITER

        self.search_tree = SearchTree()
        self.training_queue = []
        self.x_queue = []
        self.y_queue = []
        if t_min is None:
            t_min = Constant.T_MIN
        self.bo = BayesianOptimizer(self, t_min, metric, kernel_lambda, beta)

    def load_model_by_id(self, model_id):
        return pickle_from_file(os.path.join(self.path, str(model_id) + '.h5'))

    def load_best_model(self):
        return self.load_model_by_id(self.get_best_model_id())

    def get_metric_value_by_id(self, model_id):
        for item in self.history:
            if item['model_id'] == model_id:
                return item['metric_value']
        return None

    def get_best_model_id(self):
        if self.metric.higher_better():
            return max(self.history, key=lambda x: x['metric_value'])['model_id']
        return min(self.history, key=lambda x: x['metric_value'])['model_id']

    def replace_model(self, graph, model_id):
        pickle_to_file(graph, os.path.join(self.path, str(model_id) + '.h5'))

    def add_model(self, metric_value, loss, graph, model_id):
        if self.verbose:
            print('\nSaving model.')

        pickle_to_file(graph, os.path.join(self.path, str(model_id) + '.h5'))

        # Update best_model text file
        ret = {'model_id': model_id, 'loss': loss, 'metric_value': metric_value}
        self.history.append(ret)
        if model_id == self.get_best_model_id():
            file = open(os.path.join(self.path, 'best_model.txt'), 'w')
            file.write('best model: ' + str(model_id))
            file.close()

        if self.verbose:
            idx = ['model_id', 'loss', 'metric_value']
            header = ['Model ID', 'Loss', 'Metric Value']
            line = '|'.join(x.center(24) for x in header)
            print('+' + '-' * len(line) + '+')
            print('|' + line + '|')
            for i, r in enumerate(self.history):
                print('+' + '-' * len(line) + '+')
                line = '|'.join(str(r[x]).center(24) for x in idx)
                print('|' + line + '|')
            print('+' + '-' * len(line) + '+')

        descriptor = graph.extract_descriptor()
        self.x_queue.append(descriptor)
        self.y_queue.append(metric_value)

        return ret

    def init_search(self):
        if self.verbose:
            print('\nInitializing search.')
        graph = CnnGenerator(self.n_classes,
                             self.input_shape).generate(self.default_model_len,
                                                        self.default_model_width)
        model_id = self.model_count
        self.model_count += 1
        self.training_queue.append((graph, -1, model_id))
        self.descriptors.append(graph.extract_descriptor())
        for child_graph in default_transform(graph):
            child_id = self.model_count
            self.model_count += 1
            self.training_queue.append((child_graph, model_id, child_id))
            self.descriptors.append(child_graph.extract_descriptor())
        if self.verbose:
            print('Initialization finished.')

    def search(self, train_data, test_data, timeout=60 * 60 * 24):
        start_time = time.time()
        torch.cuda.empty_cache()
        if not self.history:
            self.init_search()

        # Start the new process for training.
        graph, father_id, model_id = self.training_queue.pop(0)
        if self.verbose:
            print('\n')
            print('╒' + '=' * 46 + '╕')
            print('|' + 'Training model {}'.format(model_id).center(46) + '|')
            print('╘' + '=' * 46 + '╛')
        mp.set_start_method('spawn', force=True)
        pool = mp.Pool(1)
        try:
            train_results = pool.map_async(train, [(graph, train_data, test_data, self.trainer_args,
                                                    os.path.join(self.path, str(model_id) + '.png'),
                                                    self.metric, self.loss, self.verbose)])

            # Do the search in current thread.
            searched = False
            new_graph = None
            new_father_id = None
            if not self.training_queue:
                searched = True
<<<<<<< HEAD
                new_graph, new_father_id = self.bo.optimize_acq(self.search_tree.adj_list.keys(),
                                                                self.descriptors,
                                                                timeout)
                # Did not found a new architecture
                if new_father_id is None:
                    return
=======

                while new_father_id is None:
                    remaining_time = timeout - (time.time() - start_time)
                    new_graph, new_father_id = self.bo.optimize_acq(self.search_tree.adj_list.keys(),
                                                                    self.descriptors,
                                                                    remaining_time)
>>>>>>> 20a69e0c
                new_model_id = self.model_count
                self.model_count += 1
                self.training_queue.append((new_graph, new_father_id, new_model_id))
                self.descriptors.append(new_graph.extract_descriptor())

            remaining_time = timeout - (time.time() - start_time)
            if remaining_time <= 0:
                raise TimeoutError
<<<<<<< HEAD

            metric_value, loss, graph = train_results.get(timeout=remaining_time)[0]

            if self.verbose and searched:
                cell_size = [24, 49]
                header = ['Father Model ID', 'Added Operation']
                line = '|'.join(str(x).center(cell_size[i]) for i, x in enumerate(header))
                print('\n' + '+' + '-' * len(line) + '+')
                print('|' + line + '|')
                print('+' + '-' * len(line) + '+')
                for i in range(len(new_graph.operation_history)):
                    if i == len(new_graph.operation_history) // 2:
                        r = [new_father_id, new_graph.operation_history[i]]
                    else:
                        r = [' ', new_graph.operation_history[i]]
                    line = '|'.join(str(x).center(cell_size[i]) for i, x in enumerate(r))
                    print('|' + line + '|')
                print('+' + '-' * len(line) + '+')
=======
            metric_value, loss, graph = train_results.get(timeout=remaining_time)[0]

            if self.verbose and searched:
                verbose_print(new_father_id, new_graph)
>>>>>>> 20a69e0c

            self.add_model(metric_value, loss, graph, model_id)
            self.search_tree.add_child(father_id, model_id)
            self.bo.fit(self.x_queue, self.y_queue)
            self.x_queue = []
            self.y_queue = []

            pickle_to_file(self, os.path.join(self.path, 'searcher'))
            self.export_json(os.path.join(self.path, 'history.json'))

        except (mp.TimeoutError, TimeoutError) as e:
            raise TimeoutError from e
        except RuntimeError as e:
            if not re.search('out of memory', str(e)):
                raise e
            if self.verbose:
                print('out of memory')
            Constant.MAX_MODEL_SIZE = graph.size() - 1
            return
        finally:
            # terminate and join the subprocess to prevent any resource leak
            pool.close()
            pool.join()

    def export_json(self, path):
        data = dict()

        networks = []
        for model_id in range(self.model_count - len(self.training_queue)):
            networks.append(self.load_model_by_id(model_id).extract_descriptor().to_json())

        tree = self.search_tree.get_dict()

        # Saving the data to file.
        data['networks'] = networks
        data['tree'] = tree
        import json
        with open(path, 'w') as fp:
            json.dump(data, fp)


class SearchTree:
    def __init__(self):
        self.root = None
        self.adj_list = {}

    def add_child(self, u, v):
        if u == -1:
            self.root = v
            self.adj_list[v] = []
            return
        if v not in self.adj_list[u]:
            self.adj_list[u].append(v)
        if v not in self.adj_list:
            self.adj_list[v] = []

    def get_dict(self, u=None):
        if u is None:
            return self.get_dict(self.root)
        children = []
        for v in self.adj_list[u]:
            children.append(self.get_dict(v))
        ret = {'name': u, 'children': children}
        return ret


def train(args):
    graph, train_data, test_data, trainer_args, path, metric, loss, verbose = args
    model = graph.produce_model()
    # if path is not None:
    #     plot_model(model, to_file=path, show_shapes=True)
    loss, metric_value = ModelTrainer(model=model,
                                      train_data=train_data,
                                      test_data=test_data,
                                      metric=metric,
                                      loss_function=loss,
                                      verbose=verbose).train_model(**trainer_args)
    model.set_weight_to_graph()
    return metric_value, loss, model.graph


def same_graph(des1, des2):
    return edit_distance(des1, des2, 1) == 0<|MERGE_RESOLUTION|>--- conflicted
+++ resolved
@@ -8,11 +8,7 @@
 from autokeras.bayesian import edit_distance, BayesianOptimizer
 from autokeras.generator import CnnGenerator
 from autokeras.net_transformer import default_transform
-<<<<<<< HEAD
-from autokeras.utils import pickle_to_file, pickle_from_file
-=======
 from autokeras.utils import pickle_to_file, pickle_from_file, verbose_print
->>>>>>> 20a69e0c
 from autokeras.model_trainer import ModelTrainer
 
 import torch.multiprocessing as mp
@@ -189,21 +185,12 @@
             new_father_id = None
             if not self.training_queue:
                 searched = True
-<<<<<<< HEAD
-                new_graph, new_father_id = self.bo.optimize_acq(self.search_tree.adj_list.keys(),
-                                                                self.descriptors,
-                                                                timeout)
-                # Did not found a new architecture
-                if new_father_id is None:
-                    return
-=======
 
                 while new_father_id is None:
                     remaining_time = timeout - (time.time() - start_time)
                     new_graph, new_father_id = self.bo.optimize_acq(self.search_tree.adj_list.keys(),
                                                                     self.descriptors,
                                                                     remaining_time)
->>>>>>> 20a69e0c
                 new_model_id = self.model_count
                 self.model_count += 1
                 self.training_queue.append((new_graph, new_father_id, new_model_id))
@@ -212,31 +199,10 @@
             remaining_time = timeout - (time.time() - start_time)
             if remaining_time <= 0:
                 raise TimeoutError
-<<<<<<< HEAD
-
-            metric_value, loss, graph = train_results.get(timeout=remaining_time)[0]
-
-            if self.verbose and searched:
-                cell_size = [24, 49]
-                header = ['Father Model ID', 'Added Operation']
-                line = '|'.join(str(x).center(cell_size[i]) for i, x in enumerate(header))
-                print('\n' + '+' + '-' * len(line) + '+')
-                print('|' + line + '|')
-                print('+' + '-' * len(line) + '+')
-                for i in range(len(new_graph.operation_history)):
-                    if i == len(new_graph.operation_history) // 2:
-                        r = [new_father_id, new_graph.operation_history[i]]
-                    else:
-                        r = [' ', new_graph.operation_history[i]]
-                    line = '|'.join(str(x).center(cell_size[i]) for i, x in enumerate(r))
-                    print('|' + line + '|')
-                print('+' + '-' * len(line) + '+')
-=======
             metric_value, loss, graph = train_results.get(timeout=remaining_time)[0]
 
             if self.verbose and searched:
                 verbose_print(new_father_id, new_graph)
->>>>>>> 20a69e0c
 
             self.add_model(metric_value, loss, graph, model_id)
             self.search_tree.add_child(father_id, model_id)
