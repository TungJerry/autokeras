--- conflicted
+++ resolved
@@ -13,7 +13,6 @@
         self.inputs = None
         self.outputs = None
         self._num_output_node = 1
-
 
     def __call__(self, inputs):
         self.inputs = layer_utils.format_inputs(inputs, self.name)
@@ -84,7 +83,6 @@
                              "but got {shape}".format(shape=input_node.shape))
 
         # Flatten feature_list to a single dimension. Final shape 3-D (num_sample , time_steps , features)
-<<<<<<< HEAD
         time_steps = shape[1]
         feature_size = np.prod(shape[2:])
         input_node = tf.reshape(input_node, [-1, shape[1], feature_size])
@@ -155,25 +153,6 @@
         dec_out, _, _ = decoder_inputs
 
         return dec_out
-=======
-        feature_size = np.prod(shape[2:])
-        input_node = tf.reshape(input_node, [-1, shape[1], feature_size])
-        output_node = input_node
-
-        in_layer = layer_utils.get_rnn_block(hp.Choice('rnn_type', ['vanilla', 'gru', 'lstm'], default='vanilla'))
-        choice_of_layers = hp.Choice('num_layers', [1, 2, 3], default=2)
-
-        for i in range(choice_of_layers):
-            return_sequences = False if i == choice_of_layers - 1 else True
-            bidirectional_block = tf.keras.layers.Bidirectional(
-                in_layer(feature_size, activation='tanh',
-                         return_sequences=return_sequences))
-            output_node = bidirectional_block(output_node)
-
-        output_node = Flatten().build(hp, output_node)
-
-        return output_node
->>>>>>> 8aebc30e
 
 
 class ImageBlock(HyperBlock):
